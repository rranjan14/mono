--- conflicted
+++ resolved
@@ -1,14 +1,8 @@
 {
   "name": "react-designer",
-<<<<<<< HEAD
-  "version": "1.0.4",
+  "version": "1.0.7",
   "description": "Easy to configure, lightweight, editable vector graphics in your react components.",
   "main": "./lib/index.js",
-=======
-  "version": "1.0.6",
-  "description": "Easy to configure, lightweight, editable vector graphics in your react components.",
-  "main": "lib/index.js",
->>>>>>> 387d1121
   "scripts": {
     "start": "node server.js",
     "deploy": "NODE_ENV=production webpack -p --config webpack.production.js",
